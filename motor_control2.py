--- conflicted
+++ resolved
@@ -331,7 +331,6 @@
         # 2. 角速度融合（简单平均）
         angular_velocity = (gyro_x1 + gyro_x2) / 2
         
-<<<<<<< HEAD
         # 3. 一致性检测
         angle_diff = abs(angle1 - angle2)
         gyro_diff = abs(gyro_x1 - gyro_x2)
@@ -414,13 +413,6 @@
             'gyro2': None
         }
 def _control_loop(pwm, imu, imu2, gyro_pid, acc_pid, angacc_pid, plotter,param_manager, data_logger, stop_event):
-=======
-    def reset(self):
-        self.previous_error = 0
-        self.integral = 0 '''
-
-def _control_loop(pwm, imu, imu2, gyro_pid, acc_pid, angacc_pid, plotter, param_manager, data_logger, stop_event):
->>>>>>> 95b648b8
     motor_channel = 0
     base_pulse = 1500
     min_pulse = 1000
@@ -552,16 +544,11 @@
 
 def main():
     # 用户输入配置
-<<<<<<< HEAD
     global ENABLE_DUAL_IMU, ENABLE_DATA_LOGGING,ENABLE_FILTER
     # 滤波器启用选项
     enable_filter = input("Enable adaptive filtering? (y/n): ").strip().lower()
     ENABLE_FILTER = (enable_filter == 'y')
     # 绘图器启用选项
-=======
-    global ENABLE_DUAL_IMU, ENABLE_DATA_LOGGING, ENABLE_WEB_TUNER
-    
->>>>>>> 95b648b8
     enable_logging = input("Enable IMU data logging? (y/n): ").strip().lower()
     ENABLE_DATA_LOGGING = (enable_logging == 'y')
     # 双IMU启用选项
